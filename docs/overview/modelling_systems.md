# Hybrid systems modelling

The package `psymple` implements the building and simulation of temporal dynamical systems models. While the package is designed to allow for the implementation of very general modelling paradigms, it was developed in response to the need for hybrid temporal ecological modelling.

## Some background in ecological modelling

Temporal ecological modelling has classically been approached from two different schools of thought:

1. **Mechanistic modelling**, in which biological or physical principles are used to capture the flow of energy or resource between different species and systems in order to model population dynamics.

    [Read more about mechanistic modelling](modelling_types.md#mechanistic-models){ .md-button }

2. **Correlative modelling**, in which a population distribution or other factor such as a suitability index is modelled as a function of climatic, environmental or geographic predictor variables such as temperature, rainfall, soil type or altitude.

    [Read more about correlative modelling](modelling_types.md#correlative-models){ .md-button }
 
Since biological processes are complex and intricate, mechanistic modelling of ecological systems is not widely pursued due to concerns about development time and accuracy. In contrast, correlative modelling is typically derived using multiple regression or machine learning techniques, requiring few variables and allowing for rapid assessments.

## Hybrid modelling

Correlative modelling, however, has a natural limitation when used for predictive purposes in geographic or climatic ranges outside of the observational data. This becomes a particular concern when, for example, using correlative modelling to predict invasive species potential in new environments.

In response, and with the advances in computing capability, there has been growing interest in hybrid or spectrum models, which compose features of both mechanistic and correlative models. This package was initially designed to facilitate the construction of these models by easily allowing arbitrary combinations of mechanistic and correlative components.
<<<<<<< HEAD

## Up next:
=======
>>>>>>> f1634e60

[Read more about spectrum modelling](modelling_types.md#spectrum-models){ .md-button }<|MERGE_RESOLUTION|>--- conflicted
+++ resolved
@@ -21,10 +21,5 @@
 Correlative modelling, however, has a natural limitation when used for predictive purposes in geographic or climatic ranges outside of the observational data. This becomes a particular concern when, for example, using correlative modelling to predict invasive species potential in new environments.
 
 In response, and with the advances in computing capability, there has been growing interest in hybrid or spectrum models, which compose features of both mechanistic and correlative models. This package was initially designed to facilitate the construction of these models by easily allowing arbitrary combinations of mechanistic and correlative components.
-<<<<<<< HEAD
-
-## Up next:
-=======
->>>>>>> f1634e60
 
 [Read more about spectrum modelling](modelling_types.md#spectrum-models){ .md-button }