--- conflicted
+++ resolved
@@ -18,11 +18,8 @@
 
 For most new users, going through the following resources in the suggested order will provide a good introduction to `psymple`. 
 
-<<<<<<< HEAD
-`psymple` subscribes to the emerging theory of _collaborative modelling_, the practice of multiple contributors collaborating to build complex systems models. This requires modular, reusable components which naturally fit together, built with clarity and clear records of assumptions, data sources and expertise inputs. 
-=======
 <div class="grid cards" markdown>
->>>>>>> f1634e60
+
 
 -   :material-roman-numeral-1:{ .lg .middle } __Why psymple exists__
 
