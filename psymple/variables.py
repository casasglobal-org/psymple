from functools import reduce
from operator import add
from typing import List  # Deprecated since Python 3.9

import sympy as sym

from psymple.abstract import DependencyError, SymbolWrapper
from psymple.globals import T, sym_custom_ns

class Container(dict):
    def __getitem__(self, item):
        if isinstance(item, str):
           item = sym.Symbol(item)
        return super().__getitem__(item)       

class Variable(SymbolWrapper):
    def __init__(self, symbol, initial_value, description=""):
        super().__init__(symbol, description)
        self.initial_value = initial_value

    @classmethod
    def basic(
        cls, symbol_name, symbol_letter="x", initial_value=None, description=None
    ):
        return cls(
            sym.Symbol(f"{symbol_letter}_{symbol_name}"),
            initial_value,
            description or f"{symbol_name} variable",
        )

    @classmethod
    def summary(cls, symbol_name, symbol_letter="s", contents=None, description=None):
        return cls(
            sym.Symbol(f"{symbol_letter}_{symbol_name}"),
            contents,
            description or f"{symbol_name} summary variable",
        )


class SimVariable(Variable):
    def __init__(self, variable, time_series=None):
        super().__init__(variable.symbol, variable.initial_value, variable.description)
        self.update_rule = None
        self.time_series = [self.initial_value]
        self.buffer = self.initial_value

    def set_update_rule(self, update_rule):
        self.update_rule = update_rule

<<<<<<< HEAD
    def __str__(self):
        return f"d/dt {self.symbol} = {self.update_rule.equation}"

    def get_readout(self, print_vars_dict = {}, print_pars_dict = {}):
        print_symbol = print_vars_dict[self.symbol]
        try:
            time_symbol = print_vars_dict[T]
        except:
            time_symbol = T
        print_equation = self.update_rule.equation.subs(print_vars_dict | print_pars_dict)
        return sym.latex(sym.Eq(sym.Derivative(print_symbol, time_symbol), print_equation), mul_symbol="dot")

=======
>>>>>>> 8655a07f

class Parameter(SymbolWrapper):
    def __init__(self, symbol, value, description=""):
        super().__init__(symbol, description)
        self.value = sym.sympify(value, locals=sym_custom_ns)

    @classmethod
    def basic(cls, symbol_name, symbol_letter, value, description=None):
        return cls(
            sym.Symbol(f"{symbol_letter}_{symbol_name}"),
            value,
            description or f"{symbol_name} basic parameter",
        )

    @classmethod
    def composite(cls, symbol_name, symbol_letter, contents, description=None):
        return cls(
            sym.Symbol(f"{symbol_letter}_{symbol_name}"),
            sym.sympify(contents, locals=sym_custom_ns),
            description or f"{symbol_name} composite parameter",
        )


class SimParameter(Parameter):
    def __init__(self, parameter, computed_value=None):
        super().__init__(parameter.symbol, parameter.value, parameter.description)
        # TODO: Redundancy:
        # The value attribute inherited from Parameter is redundant here
        # because it's implicit in the UpdateRule.
        self.computed_value = computed_value
        self.update_rule = None

    def initialize_update_rule(self, variables, parameters):
        self.update_rule = SimUpdateRule(
            #parameters[self.symbol],
            self.value,
            variables,
            parameters,
            f"UpdateRule for {self.symbol} ({self.description})",
        )

    def dependent_parameters(self):
        return self.update_rule.parameters

    def set_update_rule(self, update_rule):
        self.update_rule = update_rule

    @property
    def expression(self):
        return self.update_rule.equation

<<<<<<< HEAD
    def get_readout(self, print_vars_dict = {}, print_pars_dict = {}):
        print_symbol = print_pars_dict[self.symbol]
        print_equation = self.expression.subs(print_vars_dict | print_pars_dict)
        return sym.latex(sym.Eq(print_symbol, print_equation), mul_symbol = "dot")

=======
>>>>>>> 8655a07f

class UpdateRule:
    """
    Equation wrapper clases

    TODO: abstract Equation_Wrapper class? Need to see how Operator class develops
    TODO: need to go through (at refactor) what checks we want to do eagerly
        (eg. equation completeness), and which we want to happen at compile.
        If none, then update_rule doesn't need to store its variable and
        parameter dependencies, and we create a 'SimUpdateRule' class to attach
        to SimVariables in System.
    """

    def __init__(
        self,
        equation="0",
        variables: set = {},
        parameters: set = {},
        description: str = "",
    ):
        """
        An update rule is a expression/equation that is used for updating
        a referenced variable (or parameter). At any given point in time,
        the update rule knows what variables and parameters its expression
        depends on, and does not contain any other symbols (with the exception
        of T, the time symbol, and global function names.)
        TODO: Proper handling of global functions.

        Args:
            variable: the variable/parameter the UpdateRule is for,
            equation: the expression
            variables: dependent variables
            parameters: dependent parameters
            description: short description of the rule
        """

        self.equation = sym.sympify(equation, locals=sym_custom_ns)
        self._initialize_dependencies(variables, parameters)
        self.description = description
        self._equation_lambdified = None

    def _initialize_dependencies(
        self, variables: set, parameters: set, warn=True
    ):
        """
        Computes variable/parameter dependencies, i.e. the subsets of
        variables/parameters whose symbols appear as free symbols of self.equation.

        Args:
            variables (Variables): Variables that self.equation may contain
            parameters (Parameters): Parameters that equation may contain
            warn (bool): raise an error if there are symbols not accounted for
        """
        all_symbols = variables | parameters
        equation_symbols = sym.sympify(self.equation, locals=sym_custom_ns).free_symbols
        if warn and not equation_symbols.issubset(all_symbols):
            undefined_symbols = equation_symbols - all_symbols
            raise DependencyError(
                f"Undefined symbols in expression {self.equation}: "
                f"The following symbols are not part of {all_symbols}: "
                f"{undefined_symbols}"
            )
        equation_variables = equation_symbols.intersection(variables)
        equation_parameters = equation_symbols.intersection(parameters)
        self.variables = equation_variables
        self.parameters = equation_parameters

    def _lambdify(self):
        self._equation_lambdified = sym.lambdify(
            tuple(self.variables | self.parameters),
            self.equation,
            modules=[sym_custom_ns, "scipy", "numpy"],
            cse=True,
        )

    def get_variables(self):
        return [v.symbol for v in self.variables]

    def get_parameters(self):
        return [p.symbol for p in self.parameters]


class SimUpdateRule(UpdateRule):
    # TODO: substitute_parameters, _lambdify and evaluate_update
    # should be defined within this class, not the more general UpdateRule.
    # However, the UpdateRules._combine always returns an UpdateRule,
    # Rather than the specific class of the input.

    @classmethod
    def from_update_rule(cls, rule, variables, parameters):
        return SimUpdateRule(
            rule.equation,
            variables,
            parameters,
            rule.description,
        )<|MERGE_RESOLUTION|>--- conflicted
+++ resolved
@@ -47,7 +47,6 @@
     def set_update_rule(self, update_rule):
         self.update_rule = update_rule
 
-<<<<<<< HEAD
     def __str__(self):
         return f"d/dt {self.symbol} = {self.update_rule.equation}"
 
@@ -60,8 +59,6 @@
         print_equation = self.update_rule.equation.subs(print_vars_dict | print_pars_dict)
         return sym.latex(sym.Eq(sym.Derivative(print_symbol, time_symbol), print_equation), mul_symbol="dot")
 
-=======
->>>>>>> 8655a07f
 
 class Parameter(SymbolWrapper):
     def __init__(self, symbol, value, description=""):
@@ -113,14 +110,11 @@
     def expression(self):
         return self.update_rule.equation
 
-<<<<<<< HEAD
     def get_readout(self, print_vars_dict = {}, print_pars_dict = {}):
         print_symbol = print_pars_dict[self.symbol]
         print_equation = self.expression.subs(print_vars_dict | print_pars_dict)
         return sym.latex(sym.Eq(print_symbol, print_equation), mul_symbol = "dot")
 
-=======
->>>>>>> 8655a07f
 
 class UpdateRule:
     """
